--- conflicted
+++ resolved
@@ -303,32 +303,9 @@
       _server_garbage_accumulator = null;
     }
       
-<<<<<<< HEAD
     RelativeTime customer_stagger = null;
     RelativeTime server_stagger = null;
     if (_config.CustomerThreads() > 0) {
-=======
-    SalesTransactionQueue[] sales_queues = (
-      new SalesTransactionQueue[config.SalesTransactionQueueCount()]);
-    Util.referenceArray(this, LifeSpan.NearlyForever,
-                        config.SalesTransactionQueueCount());
-    for (int i = 0; i < config.SalesTransactionQueueCount(); i++)
-      sales_queues[i] = new SalesTransactionQueue(this, LifeSpan.NearlyForever);
-    BrowsingHistoryQueue[] browsing_queues = new BrowsingHistoryQueue[config.BrowsingHistoryQueueCount()];
-    Util.referenceArray(this, LifeSpan.NearlyForever,
-                        config.BrowsingHistoryQueueCount());
-    for (int i = 0; i < config.BrowsingHistoryQueueCount(); i++)
-      browsing_queues[i] = new BrowsingHistoryQueue(this, LifeSpan.NearlyForever);
-    Trace.msg(4, "browsing_queues and sales_queues established");
-    Products all_products = (
-      new Products(this, LifeSpan.NearlyForever, config));
-    Trace.msg(4, "all_products established");
-
-    Customers all_customers = new Customers(this, LifeSpan.NearlyForever, config);
-    Trace.msg(4, "all_customers established");
-
-    if (config.CustomerThreads() > 0) {
->>>>>>> 49345608
       // Stagger the Customer threads so they are not all triggered at
       // the same moment in time.
       RelativeTime period = _config.CustomerPeriod();
@@ -384,18 +361,10 @@
     if (customer_stagger != null) {
       customer_stagger.garbageFootprint(this);
     }
-<<<<<<< HEAD
 
     Trace.msg(2, "starting up ServerThreads: ", Integer.toString(_config.ServerThreads()));
     _server_threads = new ServerThread[_config.ServerThreads()];
     Util.referenceArray(this, LifeSpan.NearlyForever, _config.ServerThreads());
-=======
-    Trace.msg(2, "starting up ServerThreads: ",
-              Integer.toString(config.ServerThreads()));
-
-    server_threads = new ServerThread[config.ServerThreads()];
-    Util.referenceArray(this, LifeSpan.NearlyForever, config.ServerThreads());
->>>>>>> 49345608
       
     bq_no = _config.BrowsingHistoryQueueCount() - 1;
     sq_no = _config.SalesTransactionQueueCount() - 1;
@@ -688,30 +657,20 @@
     int activations_per_thread = (int) simulation_duration.divideBy(customer_period);
     int expected_activations = customer_thread_count * activations_per_thread;
     int actual_activations = _customer_accumulator.engagements();
+
+    // Allow observed count to be no more than customer_thread_count less than the expected activations.
+    // It may be less, depending on when particular threads receive their termination signal at the end of simulation.
     boolean result = actual_activations + customer_thread_count >= expected_activations;
-
     Report.acquireReportLock();
     Report.output();
-<<<<<<< HEAD
     String judgement = result? "Looks good: ": "PROBLEM: ";
+    Report.errout(judgement, "observed ", String.valueOf(actual_activations),
+		    " customer interactions out of at least (",
+		    String.valueOf(expected_activations - customer_thread_count), " = ",
+		    String.valueOf(expected_activations), " expected transactions minus ",
+		    String.valueOf(customer_thread_count), " customer threads)");
     if (_config.ReportCSV()) {
-      Report.output(judgement);
-      Report.output("Observed Customer Transactions, Expected Customer Transactions");
-      Report.output(String.valueOf(actual_activations), ", ", String.valueOf(expected_activations));
-      Report.errout("Observed Customer Transactions, Expected Customer Transactions");
-      Report.errout(String.valueOf(actual_activations), ", ", String.valueOf(expected_activations));
-    } else {
-      Report.output(judgement, "observed ", String.valueOf(actual_activations),
-                    " customer interactions out of at least ", String.valueOf(expected_activations), " expected transactions");
-      Report.errout(judgement, "observed ", String.valueOf(actual_activations),
-                    " customer interactions out of at least ", String.valueOf(expected_activations), " expected transactions");
-=======
-    // Allow observed count to be no more than customer_thread_count less than the expected activations.
-    // It may be less, depending on when particular threads receive their termination signal at the end of simulation.
-    String judgement = (actual_activations + customer_thread_count >= expected_activations)? "Looks good: ": "PROBLEM: ";
-    if (config.ReportCSV()) {
-      Report.output(judgement,
-		    "Observed customer transactions should be no less than expected customer transactions minus",
+      Report.output(judgement, "Observed customer transactions should be no less than expected customer transactions minus",
 		    " the number of customer threads");
       Report.output("Observed Customer Transactions, Expected Customer Transactions, CustomerThreads");
       Report.output(String.valueOf(actual_activations), ", ", String.valueOf(expected_activations),
@@ -722,7 +681,6 @@
 		    String.valueOf(expected_activations - customer_thread_count), " = ",
 		    String.valueOf(expected_activations), " expected transactions minus ",
 		    String.valueOf(customer_thread_count), " customer threads)");
->>>>>>> 49345608
     }
     Report.output();
     Report.releaseReportLock();
