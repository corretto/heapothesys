// Copyright Amazon.com, Inc. or its affiliates. All Rights Reserved.
// SPDX-License-Identifier: Apache-2.0
package com.amazon.corretto.benchmark.hyperalloc;

import org.openjdk.jol.info.ClassLayout;

public final class HyperAlloc {
    private HyperAlloc() {}

    public static void main(String[] args) {
<<<<<<< HEAD

        System.out.println(ClassLayout.parseClass(AllocObject.class).instanceSize());

        switch (findRunType(args)) {
            case "simple" :
                new SimpleRunner(new SimpleRunConfig(args)).start();
                break;
            default:
                System.out.println("Current supported run type (-u): simple.");
                System.exit(1);
        }
    }

    private static String findRunType(final String[] args) {
        for (int i = 0; i < args.length - 1; i++) {
            if (args[i].equals("-u")) {
                return args[i + 1];
            }
=======
        try {
            new SimpleRunner(new SimpleRunConfig(args)).start();
        } catch (IllegalArgumentException e) {
            SimpleRunConfig.usage();
            System.exit(1);
>>>>>>> 4c7e5569
        }
    }
}

<|MERGE_RESOLUTION|>--- conflicted
+++ resolved
@@ -1,40 +1,16 @@
 // Copyright Amazon.com, Inc. or its affiliates. All Rights Reserved.
 // SPDX-License-Identifier: Apache-2.0
 package com.amazon.corretto.benchmark.hyperalloc;
-
-import org.openjdk.jol.info.ClassLayout;
 
 public final class HyperAlloc {
     private HyperAlloc() {}
 
     public static void main(String[] args) {
-<<<<<<< HEAD
-
-        System.out.println(ClassLayout.parseClass(AllocObject.class).instanceSize());
-
-        switch (findRunType(args)) {
-            case "simple" :
-                new SimpleRunner(new SimpleRunConfig(args)).start();
-                break;
-            default:
-                System.out.println("Current supported run type (-u): simple.");
-                System.exit(1);
-        }
-    }
-
-    private static String findRunType(final String[] args) {
-        for (int i = 0; i < args.length - 1; i++) {
-            if (args[i].equals("-u")) {
-                return args[i + 1];
-            }
-=======
         try {
             new SimpleRunner(new SimpleRunConfig(args)).start();
         } catch (IllegalArgumentException e) {
             SimpleRunConfig.usage();
             System.exit(1);
->>>>>>> 4c7e5569
         }
     }
 }
-
