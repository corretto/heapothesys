--- conflicted
+++ resolved
@@ -1249,10 +1249,6 @@
     Util.ephemeralString(t, l);
     Report.output("ProductReviewLength,", s);
     Util.abandonEphemeralString(t, l);
-<<<<<<< HEAD
-=======
-
->>>>>>> 49345608
   }
 
   void dump(ExtrememThread t) {
@@ -1276,26 +1272,14 @@
     Report.output();
     Report.output("Simulation configuration");
 
-<<<<<<< HEAD
     Report.output("        Fine-grain locking of data base (FastAndFurious): ", FastAndFurious? "true": "false");
     Report.output("             Rebuild data base in phases (PhasedUpdates): ", PhasedUpdates? "true": "false");
-    Report.output();
-    s = PhasedUpdateInterval.toString(t);
-    l = s.length();
-    Util.ephemeralString(t, l);
-    Report.output("        Time between data rebuild (PhasedUpdateInterval): ", s);
-    Util.abandonEphemeralString(t, l);
-=======
-    Report.output("  Fine-grain locking of data base (FastAndFurious): ", FastAndFurious? "true": "false");
-    Report.output("       Rebuild data base in phases (PhasedUpdates): ", PhasedUpdates? "true": "false");
->>>>>>> 49345608
-
     Report.output();
     if (PhasedUpdates) {
       s = PhasedUpdateInterval.toString(t);
       l = s.length();
       Util.ephemeralString(t, l);
-      Report.output("  Time between data rebuild (PhasedUpdateInterval): ", s);
+      Report.output("        Time between data rebuild (PhasedUpdateInterval): ", s);
       Util.abandonEphemeralString(t, l);
     }
 
