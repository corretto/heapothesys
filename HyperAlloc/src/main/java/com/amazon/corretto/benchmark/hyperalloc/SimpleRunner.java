// Copyright Amazon.com, Inc. or its affiliates. All Rights Reserved.
// SPDX-License-Identifier: Apache-2.0
package com.amazon.corretto.benchmark.hyperalloc;

import java.io.FileWriter;
import java.io.IOException;
import java.io.PrintWriter;
import java.util.List;
import java.util.concurrent.*;
import java.util.concurrent.atomic.AtomicInteger;
<<<<<<< HEAD
import java.util.function.IntFunction;
=======
import java.util.logging.Level;
import java.util.logging.Logger;
>>>>>>> bd37c809
import java.util.stream.Collectors;
import java.util.stream.IntStream;

/**
 * Simple runner class to evenly divide the load and sent to multiple runners.
 */
public class SimpleRunner extends TaskBase {

    private static final AtomicInteger THREAD_COUNTER = new AtomicInteger(0);

    private final SimpleRunConfig config;

    public SimpleRunner(SimpleRunConfig config) {
        this.config = config;
    }

    static Logger logger = Logger.getGlobal();

    @Override
    public void start() {
        try {
            AllocObject.setOverhead(config.isUseCompressedOops() ? AllocObject.ObjectOverhead.CompressedOops
                    : AllocObject.ObjectOverhead.NonCompressedOops);
            final ObjectStore store = new ObjectStore(config.getLongLivedInMb(), config.getPruneRatio(),
                    config.getReshuffleRatio());
            final Thread storeThread = new Thread(store);
            storeThread.setDaemon(true);
            storeThread.setName("HyperAlloc-Store");
            storeThread.start();

            AllocationRateLogger allocationLogger = new AllocationRateLogger(config.getAllocationLogFile());
            allocationLogger.start();

            final ExecutorService executor = Executors.newFixedThreadPool(config.getNumOfThreads(), runnable -> {
                Thread thread = new Thread(runnable);
                thread.setDaemon(true);
                thread.setName("HyperAlloc-" + THREAD_COUNTER.incrementAndGet());
                return thread;
            });

            final List<Future<Long>> results = executor.invokeAll(createTasks(store));

            try {
                for (Future<Long> r : results) {
                    r.get();
                }
            } catch (ExecutionException ex) {
                logger.log(Level.SEVERE, ex.getMessage(), ex);
                printResult(-1);
                System.exit(1);
            }

            allocationLogger.stop();

            executor.shutdown();
            try {
                // All tasks should already be idle, but we'll still
                // allow 60 seconds for termination.
                if (!executor.awaitTermination(60, TimeUnit.SECONDS)) {
                    executor.shutdownNow(); // Recommended protocol is overkill
                    if (!executor.awaitTermination(60, TimeUnit.SECONDS))
                        System.err.println("Executor pool did not terminate!\n");
                }
            } catch (InterruptedException ie) {
                System.err.println("Unexpected exception shutting down Executor pool\n");
                // Recancel just to be sure
                executor.shutdownNow();
                // Preserve interrupt status
                Thread.currentThread().interrupt();
            }
            store.stopAndReturnSize();
            printResult(AllocObject.getBytesAllocated() / 1024 / 1024 / config.getDurationInSecond());
        } catch (Exception ex) {
            ex.printStackTrace();
            System.exit(1);
        }
    }

    private void printResult(final long realAllocRate) throws IOException {
        try (FileWriter fw = new FileWriter(config.getLogFile(), true)) {
            fw.write(config.getHeapSizeInMb() + ","
                    + config.getAllocRateInMbPerSecond() + ","
                    + realAllocRate + ","
                    + ((double) (config.getLongLivedInMb() + config.getMidAgedInMb()) / config.getHeapSizeInMb()) + ","
                    + config.isUseCompressedOops() + ","
                    + config.getNumOfThreads() + ","
                    + config.getMinObjectSize() + ","
                    + config.getMaxObjectSize() + ","
                    + config.getPruneRatio() + ","
                    + config.getReshuffleRatio() + ",\n"
            );
        }
    }

    private List<Callable<Long>> createTasks(final ObjectStore store) {
        final int queueSize = (int) (config.getMidAgedInMb() * 1024L * 1024L * 2L
                / (config.getMaxObjectSize() + config.getMinObjectSize())
                / config.getNumOfThreads());

        long allocRateMbPerThread = config.getAllocRateInMbPerSecond() / config.getNumOfThreads();
        int durationInMs = config.getDurationInSecond() * 1000;
        IntFunction<Callable<Long>> factory;
        if (config.getAllocationSmoothnessFactor() == null) {
            factory = (ignored) -> createSingle(store, allocRateMbPerThread,
                    durationInMs, config.getMinObjectSize(),
                    config.getMaxObjectSize(), queueSize);
        } else {
            factory = (ignored) -> createBurstyAllocator(store, allocRateMbPerThread,
                    durationInMs, config.getAllocationSmoothnessFactor(),
                    config.getMinObjectSize(), config.getMaxObjectSize(),
                    queueSize);
        }

        return IntStream.range(0, config.getNumOfThreads())
<<<<<<< HEAD
                .mapToObj(factory)
=======
                .mapToObj(i -> createSingle(store, config.getAllocRateInMbPerSecond() / config.getNumOfThreads(),
                        config.getDurationInSecond() * 1000L, config.getMinObjectSize(),
                        config.getMaxObjectSize(), queueSize))
>>>>>>> bd37c809
                .collect(Collectors.toList());
    }

    private static class AllocationRateLogger implements Runnable {

        volatile boolean shouldRun = true;
        private final Thread allocationLoggerThread;
        private final String allocationLogFile;

        public AllocationRateLogger(String allocationLogFile) {
            this.allocationLogFile = allocationLogFile;
            allocationLoggerThread = new Thread(this);
            allocationLoggerThread.setName("HyperAlloc-Allocations");
            allocationLoggerThread.setDaemon(true);

        }

        public void start() {
            if (allocationLogFile != null) {
                allocationLoggerThread.start();
            }
        }

        public void stop() {
            if (allocationLogFile != null) {
                try {
                    shouldRun = false;
                    allocationLoggerThread.join();
                } catch (InterruptedException e) {
                    Thread.currentThread().interrupt();
                }
            }
        }

        @Override
        public void run() {
            final long MB = 1024 * 1024;
            final long NANOS = TimeUnit.SECONDS.toNanos(1);

            long lastValue = AllocObject.getBytesAllocated();
            long lastTime = System.nanoTime();
            long startTime = lastTime;

            try (PrintWriter writer = new PrintWriter(allocationLogFile)) {
                while (shouldRun) {
                    long now = System.nanoTime();
                    long timeDeltaNs = now - lastTime;
                    long bytesAllocated = AllocObject.getBytesAllocated();

                    if (timeDeltaNs > 0) {

                        double allocationDelta = bytesAllocated - lastValue;
                        double megaBytesPerSecond = (allocationDelta * NANOS / timeDeltaNs) / MB;

                        double elapsedSecondsSinceBoot = (double) (now - startTime) / NANOS;
                        writer.printf("%.2f, %.2f\n", elapsedSecondsSinceBoot, megaBytesPerSecond);
                        writer.flush();

                        lastTime = now;
                        lastValue = bytesAllocated;
                    }

                    //noinspection BusyWait
                    Thread.sleep(100);
                }
            } catch (IOException ioe) {
                System.err.println("Cannot write to allocation log: " + allocationLogFile);
                logger.log(Level.SEVERE, ioe.getMessage(), ioe);
            } catch (InterruptedException iee) {
                Thread.currentThread().interrupt();
            }
        }
    }
}<|MERGE_RESOLUTION|>--- conflicted
+++ resolved
@@ -6,14 +6,16 @@
 import java.io.IOException;
 import java.io.PrintWriter;
 import java.util.List;
-import java.util.concurrent.*;
+import java.util.concurrent.Callable;
+import java.util.concurrent.ExecutionException;
+import java.util.concurrent.ExecutorService;
+import java.util.concurrent.Executors;
+import java.util.concurrent.Future;
+import java.util.concurrent.TimeUnit;
 import java.util.concurrent.atomic.AtomicInteger;
-<<<<<<< HEAD
 import java.util.function.IntFunction;
-=======
 import java.util.logging.Level;
 import java.util.logging.Logger;
->>>>>>> bd37c809
 import java.util.stream.Collectors;
 import java.util.stream.IntStream;
 
@@ -114,7 +116,7 @@
                 / config.getNumOfThreads());
 
         long allocRateMbPerThread = config.getAllocRateInMbPerSecond() / config.getNumOfThreads();
-        int durationInMs = config.getDurationInSecond() * 1000;
+        long durationInMs = config.getDurationInSecond() * 1000L;
         IntFunction<Callable<Long>> factory;
         if (config.getAllocationSmoothnessFactor() == null) {
             factory = (ignored) -> createSingle(store, allocRateMbPerThread,
@@ -128,13 +130,7 @@
         }
 
         return IntStream.range(0, config.getNumOfThreads())
-<<<<<<< HEAD
                 .mapToObj(factory)
-=======
-                .mapToObj(i -> createSingle(store, config.getAllocRateInMbPerSecond() / config.getNumOfThreads(),
-                        config.getDurationInSecond() * 1000L, config.getMinObjectSize(),
-                        config.getMaxObjectSize(), queueSize))
->>>>>>> bd37c809
                 .collect(Collectors.toList());
     }
 
